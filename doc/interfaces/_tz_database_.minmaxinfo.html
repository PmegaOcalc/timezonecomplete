﻿<!doctype html>
<html class="no-js">
<head>
	<meta charset="utf-8">
	<meta http-equiv="X-UA-Compatible" content="IE=edge">
	<title>MinMaxInfo | timezonecomplete</title>
	<meta name="description" content="">
	<meta name="viewport" content="width=device-width, initial-scale=1">
	<link rel="stylesheet" href="../assets/css/main.css">
</head>
<body>
<header>
	<div class="tsd-page-toolbar">
		<div class="container">
			<div class="table-wrap">
				<div class="table-cell" id="tsd-search" data-index="../assets/js/search.js" data-base="..">
					<div class="field">
						<label for="tsd-search-field">Search</label>
						<input id="tsd-search-field" type="text" />
					</div>
					<ul class="results">
						<li class="state loading">Preparing search index...</li>
						<li class="state failure">The search index is not available</li>
					</ul>
					<a href="../index.html" class="title">timezonecomplete</a>
				</div>
				<div class="table-cell" id="tsd-filter">
					<input type="checkbox" id="tsd-filter-inherited" checked />
					<label for="tsd-filter-inherited">Inherited</label>
					<input type="checkbox" id="tsd-filter-private" checked />
					<label for="tsd-filter-private">Private</label>
					<input type="checkbox" id="tsd-filter-externals" checked />
					<label for="tsd-filter-externals">Externals</label>
					<input type="checkbox" id="tsd-filter-only-exported" />
					<label for="tsd-filter-only-exported">Only exported</label>
				</div>
			</div>
		</div>
	</div>
	<div class="tsd-page-title">
		<div class="container">
			<ul class="breadcrumb">
				<li>
					<a href="../globals.html">timezonecomplete</a>
				</li>
				<li>
					<a href="../modules/_tz_database_.html">&quot;tz-database&quot;</a>
				</li>
				<li>
					<a href="_tz_database_.minmaxinfo.html">MinMaxInfo</a>
				</li>
			</ul>
			<h1>Interface MinMaxInfo</h1>
		</div>
	</div>
</header>
<div class="container container-main">
	<div class="row">
		<div class="col-8">
			<section class="tsd-member-index">
				<h2>Index</h2>
				<section class="tsd-member-index-group tsd-is-not-exported">
					<h3>Properties</h3>
					<ul class="tsd-member-index">
						<li class="tsd-kind-property tsd-parent-kind-interface tsd-is-not-exported"><a href="_tz_database_.minmaxinfo.html#maxdstsave" class="tsd-kind-icon">max<wbr>Dst<wbr>Save</a></li>
						<li class="tsd-kind-property tsd-parent-kind-interface tsd-is-not-exported"><a href="_tz_database_.minmaxinfo.html#maxgmtoff" class="tsd-kind-icon">max<wbr>Gmt<wbr>Off</a></li>
						<li class="tsd-kind-property tsd-parent-kind-interface tsd-is-not-exported"><a href="_tz_database_.minmaxinfo.html#mindstsave" class="tsd-kind-icon">min<wbr>Dst<wbr>Save</a></li>
						<li class="tsd-kind-property tsd-parent-kind-interface tsd-is-not-exported"><a href="_tz_database_.minmaxinfo.html#mingmtoff" class="tsd-kind-icon">min<wbr>Gmt<wbr>Off</a></li>
					</ul>
				</section>
			</section>
			<section class="tsd-member-group tsd-is-not-exported">
				<h2>Properties</h2>
				<section class="tsd-member tsd-kind-property tsd-parent-kind-interface tsd-is-not-exported">
					<a name="maxdstsave" class="anchor"></a>
					<h3>max<wbr>Dst<wbr>Save</h3>
					<div class="tsd-signature tsd-kind-icon">max<wbr>Dst<wbr>Save<span class="tsd-signature-symbols">:</span> <span class="tsd-signature-type">number</span></div>
					<aside class="tsd-sources">
						<ul>
<<<<<<< HEAD
							<li>Defined in tz-database.ts:1260</li>
=======
							<li>Defined in tz-database.ts:1255</li>
>>>>>>> e421da6c
						</ul>
					</aside>
				</section>
				<section class="tsd-member tsd-kind-property tsd-parent-kind-interface tsd-is-not-exported">
					<a name="maxgmtoff" class="anchor"></a>
					<h3>max<wbr>Gmt<wbr>Off</h3>
					<div class="tsd-signature tsd-kind-icon">max<wbr>Gmt<wbr>Off<span class="tsd-signature-symbols">:</span> <span class="tsd-signature-type">number</span></div>
					<aside class="tsd-sources">
						<ul>
<<<<<<< HEAD
							<li>Defined in tz-database.ts:1262</li>
=======
							<li>Defined in tz-database.ts:1257</li>
>>>>>>> e421da6c
						</ul>
					</aside>
				</section>
				<section class="tsd-member tsd-kind-property tsd-parent-kind-interface tsd-is-not-exported">
					<a name="mindstsave" class="anchor"></a>
					<h3>min<wbr>Dst<wbr>Save</h3>
					<div class="tsd-signature tsd-kind-icon">min<wbr>Dst<wbr>Save<span class="tsd-signature-symbols">:</span> <span class="tsd-signature-type">number</span></div>
					<aside class="tsd-sources">
						<ul>
<<<<<<< HEAD
							<li>Defined in tz-database.ts:1259</li>
=======
							<li>Defined in tz-database.ts:1254</li>
>>>>>>> e421da6c
						</ul>
					</aside>
				</section>
				<section class="tsd-member tsd-kind-property tsd-parent-kind-interface tsd-is-not-exported">
					<a name="mingmtoff" class="anchor"></a>
					<h3>min<wbr>Gmt<wbr>Off</h3>
					<div class="tsd-signature tsd-kind-icon">min<wbr>Gmt<wbr>Off<span class="tsd-signature-symbols">:</span> <span class="tsd-signature-type">number</span></div>
					<aside class="tsd-sources">
						<ul>
<<<<<<< HEAD
							<li>Defined in tz-database.ts:1261</li>
=======
							<li>Defined in tz-database.ts:1256</li>
>>>>>>> e421da6c
						</ul>
					</aside>
				</section>
			</section>
		</div>
		<div class="offset-1 col-3">
			<nav class="tsd-navigation primary">
				<ul>
					<li class="globals  ">
						<a href="../globals.html"><em>Globals</em></a>
					</li>
					<li class=" tsd-kind-dynamic-module">
						<a href="../modules/_basics_.html">"basics"</a>
					</li>
					<li class=" tsd-kind-dynamic-module">
						<a href="../modules/_datetime_.html">"datetime"</a>
					</li>
					<li class=" tsd-kind-dynamic-module">
						<a href="../modules/_duration_.html">"duration"</a>
					</li>
					<li class=" tsd-kind-dynamic-module">
						<a href="../modules/_format_.html">"format"</a>
					</li>
					<li class=" tsd-kind-dynamic-module">
						<a href="../modules/_index_.html">"index"</a>
					</li>
					<li class=" tsd-kind-dynamic-module">
						<a href="../modules/_javascript_.html">"javascript"</a>
					</li>
					<li class=" tsd-kind-dynamic-module">
						<a href="../modules/_math_.html">"math"</a>
					</li>
					<li class=" tsd-kind-dynamic-module">
						<a href="../modules/_period_.html">"period"</a>
					</li>
					<li class=" tsd-kind-dynamic-module">
						<a href="../modules/_strings_.html">"strings"</a>
					</li>
					<li class=" tsd-kind-dynamic-module">
						<a href="../modules/_timesource_.html">"timesource"</a>
					</li>
					<li class=" tsd-kind-dynamic-module">
						<a href="../modules/_timezone_.html">"timezone"</a>
					</li>
					<li class=" tsd-kind-dynamic-module">
						<a href="../modules/_token_.html">"token"</a>
					</li>
					<li class="current tsd-kind-dynamic-module">
						<a href="../modules/_tz_database_.html">"tz-<wbr>database"</a>
					</li>
				</ul>
			</nav>
			<nav class="tsd-navigation secondary">
				<ul>
					<li class=" tsd-kind-enum tsd-parent-kind-dynamic-module">
						<a href="../enums/_tz_database_.attype.html" class="tsd-kind-icon">At<wbr>Type</a>
					</li>
					<li class=" tsd-kind-enum tsd-parent-kind-dynamic-module">
						<a href="../enums/_tz_database_.normalizeoption.html" class="tsd-kind-icon">Normalize<wbr>Option</a>
					</li>
					<li class=" tsd-kind-enum tsd-parent-kind-dynamic-module">
						<a href="../enums/_tz_database_.ontype.html" class="tsd-kind-icon">On<wbr>Type</a>
					</li>
					<li class=" tsd-kind-enum tsd-parent-kind-dynamic-module">
						<a href="../enums/_tz_database_.ruletype.html" class="tsd-kind-icon">Rule<wbr>Type</a>
					</li>
					<li class=" tsd-kind-enum tsd-parent-kind-dynamic-module">
						<a href="../enums/_tz_database_.totype.html" class="tsd-kind-icon">To<wbr>Type</a>
					</li>
					<li class=" tsd-kind-enum tsd-parent-kind-dynamic-module tsd-is-not-exported">
						<a href="../enums/_tz_database_.tzdaynames.html" class="tsd-kind-icon">Tz<wbr>Day<wbr>Names</a>
					</li>
					<li class=" tsd-kind-enum tsd-parent-kind-dynamic-module tsd-is-not-exported">
						<a href="../enums/_tz_database_.tzmonthnames.html" class="tsd-kind-icon">Tz<wbr>Month<wbr>Names</a>
					</li>
					<li class="current tsd-kind-interface tsd-parent-kind-dynamic-module tsd-is-not-exported">
						<a href="_tz_database_.minmaxinfo.html" class="tsd-kind-icon">Min<wbr>Max<wbr>Info</a>
						<ul>
							<li class=" tsd-kind-property tsd-parent-kind-interface tsd-is-not-exported">
								<a href="_tz_database_.minmaxinfo.html#maxdstsave" class="tsd-kind-icon">max<wbr>Dst<wbr>Save</a>
							</li>
							<li class=" tsd-kind-property tsd-parent-kind-interface tsd-is-not-exported">
								<a href="_tz_database_.minmaxinfo.html#maxgmtoff" class="tsd-kind-icon">max<wbr>Gmt<wbr>Off</a>
							</li>
							<li class=" tsd-kind-property tsd-parent-kind-interface tsd-is-not-exported">
								<a href="_tz_database_.minmaxinfo.html#mindstsave" class="tsd-kind-icon">min<wbr>Dst<wbr>Save</a>
							</li>
							<li class=" tsd-kind-property tsd-parent-kind-interface tsd-is-not-exported">
								<a href="_tz_database_.minmaxinfo.html#mingmtoff" class="tsd-kind-icon">min<wbr>Gmt<wbr>Off</a>
							</li>
						</ul>
					</li>
					<li class=" tsd-kind-class tsd-parent-kind-dynamic-module">
						<a href="../classes/_tz_database_.ruleinfo.html" class="tsd-kind-icon">Rule<wbr>Info</a>
					</li>
					<li class=" tsd-kind-class tsd-parent-kind-dynamic-module">
						<a href="../classes/_tz_database_.transition.html" class="tsd-kind-icon">Transition</a>
					</li>
					<li class=" tsd-kind-class tsd-parent-kind-dynamic-module">
						<a href="../classes/_tz_database_.tzdatabase.html" class="tsd-kind-icon">Tz<wbr>Database</a>
					</li>
					<li class=" tsd-kind-class tsd-parent-kind-dynamic-module">
						<a href="../classes/_tz_database_.zoneinfo.html" class="tsd-kind-icon">Zone<wbr>Info</a>
					</li>
					<li class=" tsd-kind-function tsd-parent-kind-dynamic-module">
						<a href="../modules/_tz_database_.html#isvalidoffsetstring" class="tsd-kind-icon">is<wbr>Valid<wbr>Offset<wbr>String</a>
					</li>
					<li class=" tsd-kind-function tsd-parent-kind-dynamic-module tsd-is-not-exported">
						<a href="../modules/_tz_database_.html#monthnametostring" class="tsd-kind-icon">month<wbr>Name<wbr>ToString</a>
					</li>
					<li class=" tsd-kind-function tsd-parent-kind-dynamic-module tsd-is-not-exported">
						<a href="../modules/_tz_database_.html#validatedata" class="tsd-kind-icon">validate<wbr>Data</a>
					</li>
					<li class=" tsd-kind-variable tsd-parent-kind-dynamic-module tsd-is-not-exported">
						<a href="../modules/_tz_database_.html#data" class="tsd-kind-icon">data</a>
					</li>
				</ul>
			</nav>
		</div>
	</div>
</div>
<script src="../assets/js/main.js"></script>
<script>if (location.protocol == 'file:') document.write('<script src="../assets/js/search.js"><' + '/script>');</script>
</body>
</html><|MERGE_RESOLUTION|>--- conflicted
+++ resolved
@@ -77,11 +77,7 @@
 					<div class="tsd-signature tsd-kind-icon">max<wbr>Dst<wbr>Save<span class="tsd-signature-symbols">:</span> <span class="tsd-signature-type">number</span></div>
 					<aside class="tsd-sources">
 						<ul>
-<<<<<<< HEAD
-							<li>Defined in tz-database.ts:1260</li>
-=======
-							<li>Defined in tz-database.ts:1255</li>
->>>>>>> e421da6c
+							<li>Defined in tz-database.ts:1289</li>
 						</ul>
 					</aside>
 				</section>
@@ -91,11 +87,7 @@
 					<div class="tsd-signature tsd-kind-icon">max<wbr>Gmt<wbr>Off<span class="tsd-signature-symbols">:</span> <span class="tsd-signature-type">number</span></div>
 					<aside class="tsd-sources">
 						<ul>
-<<<<<<< HEAD
-							<li>Defined in tz-database.ts:1262</li>
-=======
-							<li>Defined in tz-database.ts:1257</li>
->>>>>>> e421da6c
+							<li>Defined in tz-database.ts:1291</li>
 						</ul>
 					</aside>
 				</section>
@@ -105,11 +97,7 @@
 					<div class="tsd-signature tsd-kind-icon">min<wbr>Dst<wbr>Save<span class="tsd-signature-symbols">:</span> <span class="tsd-signature-type">number</span></div>
 					<aside class="tsd-sources">
 						<ul>
-<<<<<<< HEAD
-							<li>Defined in tz-database.ts:1259</li>
-=======
-							<li>Defined in tz-database.ts:1254</li>
->>>>>>> e421da6c
+							<li>Defined in tz-database.ts:1288</li>
 						</ul>
 					</aside>
 				</section>
@@ -119,11 +107,7 @@
 					<div class="tsd-signature tsd-kind-icon">min<wbr>Gmt<wbr>Off<span class="tsd-signature-symbols">:</span> <span class="tsd-signature-type">number</span></div>
 					<aside class="tsd-sources">
 						<ul>
-<<<<<<< HEAD
-							<li>Defined in tz-database.ts:1261</li>
-=======
-							<li>Defined in tz-database.ts:1256</li>
->>>>>>> e421da6c
+							<li>Defined in tz-database.ts:1290</li>
 						</ul>
 					</aside>
 				</section>
